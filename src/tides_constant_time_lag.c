/**
 * @file    tides_constant_time_lag.c
 * @brief   Add constant time lag tides raised on primary, orbiting bodies, or both
 * @author  Stanley A. Baronett <stanley.a.baronett@gmail.com>, Dan Tamayo <tamayo.daniel@gmail.com>
 * 
 * @section     LICENSE
 * Copyright (c) 2015 Dan Tamayo, Hanno Rein
 *
 * This file is part of reboundx.
 *
 * reboundx is free software: you can redistribute it and/or modify
 * it under the terms of the GNU General Public License as published by
 * the Free Software Foundation, either version 3 of the License, or
 * (at your option) any later version.
 *
 * reboundx is distributed in the hope that it will be useful,
 * but WITHOUT ANY WARRANTY; without even the implied warranty of
 * MERCHANTABILITY or FITNESS FOR A PARTICULAR PURPOSE.  See the
 * GNU General Public License for more details.
 *
 * You should have received a copy of the GNU General Public License
 * along with rebound.  If not, see <http://www.gnu.org/licenses/>.
 *
 * The section after the dollar signs gets built into the documentation by a script.  All lines must start with space * space like below.
 * Tables always must be preceded and followed by a blank line.  See http://docutils.sourceforge.net/docs/user/rst/quickstart.html for a primer on rst.
 * $$$$$$$$$$$$$$$$$$$$$$$$$$$$$$$$$$$$$$$$$$$$$$$$$$$$$$$$$$$$$$$$$$$$$$$$$
 *
 * $Tides$       // Effect category (must be the first non-blank line after dollar signs and between dollar signs to be detected by script).
 *
 * ======================= ===============================================
 * Authors                 Stanley A. Baronett, D. Tamayo, Noah Ferich
<<<<<<< HEAD
 * Implementation Paper    *In progress*
=======
 * Implementation Paper    Baronett et al., in prep.
>>>>>>> 6fdaae9a
 * Based on                `Hut 1981 <https://ui.adsabs.harvard.edu/#abs/1981A&A....99..126H/abstract>`_, `Bolmont et al., 2015 <https://ui.adsabs.harvard.edu/abs/2015A%26A...583A.116B/abstract>`_.
 * C Example               :ref:`c_example_tides_constant_time_lag`.
 * Python Example          `TidesConstantTimeLag.ipynb <https://github.com/dtamayo/reboundx/blob/master/ipython_examples/TidesConstantTimeLag.ipynb>`_.
 * ======================= ===============================================
 *
 * This adds constant time lag tidal interactions between orbiting bodies in the simulation and the primary, both from tides raised on the primary and on the other bodies.
 * In all cases, we need to set masses for all the particles that will feel these tidal forces. After that, we can choose to include tides raised on the primary, on the "planets", or both, by setting the respective bodies' physical radius particles[i].r, k1 (apsidal motion constant, half the tidal Love number), constant time lag tau, and rotation rate Omega. See Hut (1981) and Bolmont et al. 2015 above.
 *
 * If tau is not set, it will default to zero and yield the conservative piece of the tidal potential.
 * 
 * **Effect Parameters**
 * 
 * None
 *
 * **Particle Parameters**
 *
 * ============================ =========== ==================================================================
 * Field (C type)               Required    Description
 * ============================ =========== ==================================================================
 * particles[i].r (float)       Yes         Physical radius (required for contribution from tides raised on the body).
 * tctl_k1 (float)                   Yes         Apsidal motion constant (half the tidal Love number k2).
 * tctl_tau (float)                  No          Constant time lag. If not set will default to 0 and give conservative tidal potential
 * Omega (float)                No          Rotation rate. If not set will default to 0
 * ============================ =========== ==================================================================
 * 
 */

#include <stdio.h>
#include <math.h>
#include <stdlib.h>
#include <float.h>
#include "reboundx.h"

static void rebx_calculate_tides(struct reb_particle* source, struct reb_particle* target, const double G, const double k1, const double tau, const double Omega){
    const double ms = source->m;
    const double mt = target->m;
    const double Rt = target->r;

    const double mratio = ms/mt; // have already checked for 0 and inf
    const double fac = mratio*k1*Rt*Rt*Rt*Rt*Rt; 
    
    const double dx = target->x - source->x; 
    const double dy = target->y - source->y;
    const double dz = target->z - source->z;
    const double dr2 = dx*dx + dy*dy + dz*dz; 
    const double prefac = -3*G/(dr2*dr2*dr2*dr2)*fac;
    double rfac = prefac;

    if (tau != 0){
        const double dvx = target->vx - source->vx; 
        const double dvy = target->vy - source->vy;
        const double dvz = target->vz - source->vz;

        rfac *= (1. + 3.*tau/dr2*(dx*dvx + dy*dvy + dz*dvz));
        const double thetafac = -prefac*tau;

        const double hx = dy*dvz - dz*dvy;
        const double hy = dz*dvx - dx*dvz;
        const double hz = dx*dvy - dy*dvx;

        const double thetadotcrossrx = (hy*dz - hz*dy)/dr2; // vec(thetadot) cross vec(r) Bolmont Eq. 7
        const double thetadotcrossry = (hz*dx - hx*dz)/dr2;
        const double thetadotcrossrz = (hx*dy - hy*dx)/dr2;

        // Assumes all spins vec(Omega) = Omega zhat, i.e., spin fixed along z axis
        const double Omegacrossrx = -Omega*dy;
        const double Omegacrossry = Omega*dx; 
        const double Omegacrossrz = 0.;

        target->ax += thetafac*ms*(Omegacrossrx-thetadotcrossrx);
        target->ay += thetafac*ms*(Omegacrossry-thetadotcrossry);
        target->az += thetafac*ms*(Omegacrossrz-thetadotcrossrz);
        source->ax -= thetafac*mt*(Omegacrossrx-thetadotcrossrx);
        source->ay -= thetafac*mt*(Omegacrossry-thetadotcrossry);
        source->az -= thetafac*mt*(Omegacrossrz-thetadotcrossrz);
    }

    target->ax += rfac*ms*dx;
    target->ay += rfac*ms*dy;
    target->az += rfac*ms*dz;
    source->ax -= rfac*mt*dx;
    source->ay -= rfac*mt*dy;
    source->az -= rfac*mt*dz;
}


void rebx_tides_constant_time_lag(struct reb_simulation* const sim, struct rebx_force* const tides, struct reb_particle* const particles, const int N){
    struct rebx_extras* const rebx = sim->extras;
    const double G = sim->G;

    // Calculate tides raised on star
    struct reb_particle* target = &particles[0];// assumes nearly Keplerian motion around a single primary (particles[0])
    if (target->m == 0){                        // nothing makes sense if primary has no mass
        return;
    }
    double* k1 = rebx_get_param(rebx, target->ap, "tctl_k1");
    if (k1 != NULL && target->r != 0){  // tides on star only nonzero if k1 and finite size are set
        // We don't require time lag tau to be set. Might just want conservative piece of tidal potential
        double tau = 0.;
        double Omega = 0.;
        double* tauptr = rebx_get_param(rebx, target->ap, "tctl_tau");
        if (tauptr){
            tau = *tauptr;
            double* Omegaptr = rebx_get_param(rebx, target->ap, "Omega");
            if (Omegaptr){
                Omega = *Omegaptr;
            }
        }
        for (int i=1; i<N; i++){
            struct reb_particle* source = &particles[i]; // planet raising the tides on the star
            if (source->m == 0){
                continue;
            }
            rebx_calculate_tides(source, target, G, *k1, tau, Omega);
        }
    }

    // Calculate tides raised on the planets
    struct reb_particle* source = &particles[0]; // Source is always the star (no planet-planet tides)
    for (int i=1; i<N; i++){
        struct reb_particle* target = &particles[i]; 
        double* k1 = rebx_get_param(rebx, target->ap, "tctl_k1");
        if (k1 == NULL || target->r == 0 || target->m == 0){
            continue;
        }
        double tau = 0.;
        double Omega = 0.;
        double* tauptr = rebx_get_param(rebx, target->ap, "tctl_tau");
        if (tauptr){
            tau = *tauptr;
            double* Omegaptr = rebx_get_param(rebx, target->ap, "Omega");
            if (Omegaptr){
                Omega = *Omegaptr;
            }
        }
        rebx_calculate_tides(source, target, G, *k1, tau, Omega);
    }
}

// Calculate potential of conservative piece of tidal interaction
static double rebx_calculate_tides_potential(struct reb_particle* source, struct reb_particle* target, const double G, const double k1){
    const double ms = source->m;
    const double mt = target->m;
    const double Rt = target->r;

    const double mratio = ms/mt; // have already checked for 0 and inf
    const double fac = mratio*k1*Rt*Rt*Rt*Rt*Rt; 
    
    const double dx = target->x - source->x; 
    const double dy = target->y - source->y;
    const double dz = target->z - source->z;
    const double dr2 = dx*dx + dy*dy + dz*dz; 
    
    return -1./2.*G*ms*mt/(dr2*dr2*dr2)*fac;
}

double rebx_tides_constant_time_lag_potential(struct rebx_extras* const rebx){
    if (rebx->sim == NULL){
        rebx_error(rebx, ""); // rebx_error gives meaningful err
        return 0;
    }
    struct reb_simulation* const sim = rebx->sim;
    const int N_real = sim->N - sim->N_var;
    struct reb_particle* const particles = sim->particles;
    const double G = sim->G;
    double H=0.;

    // Calculate tides raised on star
    struct reb_particle* target = &particles[0];// assumes nearly Keplerian motion around a single primary (particles[0])
    if (target->m == 0){                        // No potential with massless primary
        return 0.;
    }
    double* k1 = rebx_get_param(rebx, target->ap, "tctl_k1");
    if (k1 != NULL && target->r != 0){  // tides on star only nonzero if k1 and finite size are set
        for (int i=1; i<N_real; i++){
            struct reb_particle* source = &particles[i]; // planet raising the tides on the star
            if (source->m == 0){
                continue;
            }
            H += rebx_calculate_tides_potential(source, target, G, *k1);
        }
    }

    // Calculate tides raised on the planets
    struct reb_particle* source = &particles[0]; // Source is always the star (no planet-planet tides)
    for (int i=1; i<N_real; i++){
        struct reb_particle* target = &particles[i]; 
        double* k1 = rebx_get_param(rebx, target->ap, "tctl_k1");
        if (k1 == NULL || target->r == 0 || target->m == 0){
            continue;
        }
        H += rebx_calculate_tides_potential(source, target, G, *k1);
    }

    return H;
}<|MERGE_RESOLUTION|>--- conflicted
+++ resolved
@@ -29,11 +29,7 @@
  *
  * ======================= ===============================================
  * Authors                 Stanley A. Baronett, D. Tamayo, Noah Ferich
-<<<<<<< HEAD
- * Implementation Paper    *In progress*
-=======
  * Implementation Paper    Baronett et al., in prep.
->>>>>>> 6fdaae9a
  * Based on                `Hut 1981 <https://ui.adsabs.harvard.edu/#abs/1981A&A....99..126H/abstract>`_, `Bolmont et al., 2015 <https://ui.adsabs.harvard.edu/abs/2015A%26A...583A.116B/abstract>`_.
  * C Example               :ref:`c_example_tides_constant_time_lag`.
  * Python Example          `TidesConstantTimeLag.ipynb <https://github.com/dtamayo/reboundx/blob/master/ipython_examples/TidesConstantTimeLag.ipynb>`_.
